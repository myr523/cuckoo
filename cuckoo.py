#!/usr/bin/env python
# Copyright (C) 2010-2015 Cuckoo Foundation.
# This file is part of Cuckoo Sandbox - http://www.cuckoosandbox.org
# See the file 'docs/LICENSE' for copying permission.

import argparse
import logging
import os
import pwd
import sys

try:
<<<<<<< HEAD
    from lib.cuckoo.common.logo import logo
    from lib.cuckoo.common.config import Config
    from lib.cuckoo.common.constants import CUCKOO_VERSION, CUCKOO_ROOT
    from lib.cuckoo.common.exceptions import CuckooCriticalError
    from lib.cuckoo.common.exceptions import CuckooDependencyError
    from lib.cuckoo.core.database import Database
    from lib.cuckoo.core.startup import check_working_directory, check_configs, cuckoo_clean
=======
    from lib.cuckoo.common.constants import CUCKOO_VERSION, CUCKOO_ROOT
    from lib.cuckoo.common.exceptions import CuckooCriticalError
    from lib.cuckoo.common.exceptions import CuckooDependencyError
    from lib.cuckoo.common.logo import logo
    from lib.cuckoo.core.resultserver import ResultServer
    from lib.cuckoo.core.scheduler import Scheduler
    from lib.cuckoo.core.startup import check_working_directory, check_configs
>>>>>>> 74d90790
    from lib.cuckoo.core.startup import check_version, create_structure
    from lib.cuckoo.core.startup import init_logging, init_modules, init_console_logging
    from lib.cuckoo.core.startup import init_tasks, init_yara

    import bson

    bson  # Pretend like it's actually being used (for static checkers.)
except (CuckooDependencyError, ImportError) as e:
    sys.exit("ERROR: Missing dependency: {0}".format(e))

log = logging.getLogger()

def cuckoo_init(quiet=False, debug=False, artwork=False, test=False):
    cur_path = os.getcwd()
    os.chdir(CUCKOO_ROOT)

    logo()
    check_working_directory()
    check_configs()
    check_version()
    create_structure()

    if artwork:
        import time
        try:
            while True:
                time.sleep(1)
                logo()
        except KeyboardInterrupt:
            return

    init_logging()

    if quiet:
        log.setLevel(logging.WARN)
    elif debug:
        log.setLevel(logging.DEBUG)

    init_modules()
    init_tasks()
    init_yara()

    # This is just a temporary hack, we need an actual test suite to integrate
    # with Travis-CI.
    if test:
        return

    ResultServer()

    os.chdir(cur_path)

def cuckoo_main(max_analysis_count=0):
    cur_path = os.getcwd()
    os.chdir(CUCKOO_ROOT)

    try:
        sched = Scheduler(max_analysis_count)
        sched.start()
    except KeyboardInterrupt:
        sched.stop()

    os.chdir(cur_path)

if __name__ == "__main__":
    parser = argparse.ArgumentParser()
    parser.add_argument("-q", "--quiet", help="Display only error messages", action="store_true", required=False)
    parser.add_argument("-d", "--debug", help="Display debug messages", action="store_true", required=False)
    parser.add_argument("-v", "--version", action="version", version="You are running Cuckoo Sandbox {0}".format(CUCKOO_VERSION))
    parser.add_argument("-a", "--artwork", help="Show artwork", action="store_true", required=False)
    parser.add_argument("-t", "--test", help="Test startup", action="store_true", required=False)
    parser.add_argument("-m", "--max-analysis-count", help="Maximum number of analyses", type=int, required=False)
<<<<<<< HEAD
    parser.add_argument("--clean", help="Remove all tasks and samples and their associated data", action='store_true', required=False)
    args = parser.parse_args()

    if args.clean:
        cuckoo_clean()
        sys.exit(0)
=======
    parser.add_argument("-u", "--user", type=str, help="Drop user privileges to this user")
    args = parser.parse_args()

    if args.user:
        try:
            user = pwd.getpwnam(args.user)
            os.setgroups((user.pw_gid,))
            os.setgid(user.pw_gid)
            os.setuid(user.pw_uid)
            os.putenv("HOME", user.pw_dir)
        except KeyError:
            sys.exit("Invalid user specified to drop privileges to: %s" %
                     args.user)
        except OSError as e:
            sys.exit("Failed to drop privileges: %s" % e)
>>>>>>> 74d90790

    try:
        cuckoo_init(quiet=args.quiet, debug=args.debug, artwork=args.artwork,
                    test=args.test)

        if not args.artwork and not args.test:
            cuckoo_main(max_analysis_count=args.max_analysis_count)
    except CuckooCriticalError as e:
        message = "{0}: {1}".format(e.__class__.__name__, e)
        if len(log.handlers):
            log.critical(message)
        else:
            sys.stderr.write("{0}\n".format(message))

        sys.exit(1)<|MERGE_RESOLUTION|>--- conflicted
+++ resolved
@@ -10,15 +10,6 @@
 import sys
 
 try:
-<<<<<<< HEAD
-    from lib.cuckoo.common.logo import logo
-    from lib.cuckoo.common.config import Config
-    from lib.cuckoo.common.constants import CUCKOO_VERSION, CUCKOO_ROOT
-    from lib.cuckoo.common.exceptions import CuckooCriticalError
-    from lib.cuckoo.common.exceptions import CuckooDependencyError
-    from lib.cuckoo.core.database import Database
-    from lib.cuckoo.core.startup import check_working_directory, check_configs, cuckoo_clean
-=======
     from lib.cuckoo.common.constants import CUCKOO_VERSION, CUCKOO_ROOT
     from lib.cuckoo.common.exceptions import CuckooCriticalError
     from lib.cuckoo.common.exceptions import CuckooDependencyError
@@ -26,9 +17,9 @@
     from lib.cuckoo.core.resultserver import ResultServer
     from lib.cuckoo.core.scheduler import Scheduler
     from lib.cuckoo.core.startup import check_working_directory, check_configs
->>>>>>> 74d90790
     from lib.cuckoo.core.startup import check_version, create_structure
-    from lib.cuckoo.core.startup import init_logging, init_modules, init_console_logging
+    from lib.cuckoo.core.startup import cuckoo_clean
+    from lib.cuckoo.core.startup import init_logging, init_modules
     from lib.cuckoo.core.startup import init_tasks, init_yara
 
     import bson
@@ -98,15 +89,8 @@
     parser.add_argument("-a", "--artwork", help="Show artwork", action="store_true", required=False)
     parser.add_argument("-t", "--test", help="Test startup", action="store_true", required=False)
     parser.add_argument("-m", "--max-analysis-count", help="Maximum number of analyses", type=int, required=False)
-<<<<<<< HEAD
+    parser.add_argument("-u", "--user", type=str, help="Drop user privileges to this user")
     parser.add_argument("--clean", help="Remove all tasks and samples and their associated data", action='store_true', required=False)
-    args = parser.parse_args()
-
-    if args.clean:
-        cuckoo_clean()
-        sys.exit(0)
-=======
-    parser.add_argument("-u", "--user", type=str, help="Drop user privileges to this user")
     args = parser.parse_args()
 
     if args.user:
@@ -121,7 +105,10 @@
                      args.user)
         except OSError as e:
             sys.exit("Failed to drop privileges: %s" % e)
->>>>>>> 74d90790
+
+    if args.clean:
+        cuckoo_clean()
+        sys.exit(0)
 
     try:
         cuckoo_init(quiet=args.quiet, debug=args.debug, artwork=args.artwork,
