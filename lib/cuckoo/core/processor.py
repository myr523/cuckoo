--- conflicted
+++ resolved
@@ -42,52 +42,13 @@
         Processing()
 
         for module in Processing.__subclasses__():
-<<<<<<< HEAD
             self._run_processor(module, results)
-=======
-            current = module()
-            current.set_path(self.analysis_path)
-            current.cfg = Config(current.conf_path)
-
-            try:
-                results[current.key] = current.run()
-                log.debug("Executed processing module \"%s\"" % current.__class__.__name__)
-            except NotImplementedError:
-                continue
-            except CuckooProcessingError as e:
-                log.warning("The processing module \"%s\" returned the following error: %s" % (current.__class__.__name__, e.message))
-            except Exception as e:
-                log.warning("Failed to run the processing module \"%s\": %s" % (current.__class__.__name__, e))
->>>>>>> 14bd9aa9
 
         Signature()
         sigs = []
 
         for signature in Signature.__subclasses__():
-<<<<<<< HEAD
             self._run_signature(signature, results, sigs)
-=======
-            current = signature()
-            log.debug("Running signature \"%s\"" % current.name)
-
-            if not current.enabled:
-                continue
-
-            try:
-                if current.run(copy.deepcopy(results)):
-                    matched = {"name" : current.name,
-                               "description" : current.description,
-                               "severity" : current.severity,
-                               "references" : current.references,
-                               "data" : current.data,
-                               "alert" : current.alert}
-                    sigs.append(matched)
-                    log.debug("Analysis at \"%s\" matched signature \"%s\"" % (self.analysis_path, current.name))
-            except NotImplementedError:
-                continue
-            except Exception as e:
-                log.warning("Failed to run signature \"%s\": %s" % (current.name, e))
->>>>>>> 14bd9aa9
 
         sigs.sort(key=lambda key: key["severity"])
         results["signatures"] = sigs
@@ -109,7 +70,9 @@
         except NotImplementedError:
             return
         except CuckooProcessingError as e:
-            log.warning("Failed to execute processing module \"%s\": %s" % (current.__class__.__name__, e.message))
+            log.warning("The processing module \"%s\" returned the following error: %s" % (current.__class__.__name__, e.message))
+        except Exception as e:
+            log.warning("Failed to run the processing module \"%s\": %s" % (current.__class__.__name__, e))
 
     def _run_signature(self, signature, results, sigs):
         """Run a signature.
@@ -117,6 +80,7 @@
         @param signs: signature results dict.
         """
         current = signature()
+        log.debug("Running signature \"%s\"" % current.name)
 
         if not current.enabled:
             return
@@ -132,4 +96,6 @@
                 sigs.append(matched)
                 log.debug("Analysis at \"%s\" matched signature \"%s\"" % (self.analysis_path, current.name))
         except NotImplementedError:
-            return+            return
+        except Exception as e:
+            log.warning("Failed to run signature \"%s\": %s" % (current.name, e))