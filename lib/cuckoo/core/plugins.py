--- conflicted
+++ resolved
@@ -395,12 +395,12 @@
                         if sig in complete_list:
                             complete_list.remove(sig)
 
-        matched.sort(key=lambda key: key["severity"])
+        # link this into the results already at this point, so non-evented signatures can use it
         self.results["signatures"] = matched
 
         # Compat loop for old-style (non evented) signatures.
         if complete_list:
-            complete_list.sort(key=lambda module: module.order)
+            complete_list.sort(key=lambda sig: sig.order)
             log.debug("Running non-evented signatures")
 
             for signature in complete_list:
@@ -408,23 +408,14 @@
                 # If the signature is matched, add it to the list.
                 if match:
                     matched.append(match)
-<<<<<<< HEAD
 
                 # Reset the ParseProcessLog instances after each signature
                 if "behavior" in self.results:
                     for process in self.results["behavior"]["processes"]:
                         process["calls"].reset()
 
-        if matched:
-            # Sort the matched signatures by their severity level.
-            matched.sort(key=lambda key: key["severity"])
-
-        self.results["signatures"] = matched
-=======
-                    # Sort the matched signatures by their severity level.
-                    matched.sort(key=lambda key: key["severity"])
-                    self.results["signatures"] = matched
->>>>>>> 0c969895
+        # Sort the matched signatures by their severity level.
+        matched.sort(key=lambda key: key["severity"])
 
 class RunReporting:
     """Reporting Engine.
