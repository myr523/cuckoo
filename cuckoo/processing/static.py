--- conflicted
+++ resolved
@@ -1070,13 +1070,8 @@
 
         package = self.task.get("package")
 
-<<<<<<< HEAD
-        if package == "generic" or ext == "elf" or "ELF" in f.get_type():
+        if package == "generic" and (ext == "elf" or "ELF" in f.get_type()):
             static["elf"] = ELF(f.file_path).run()
-=======
-        if package == "generic" and (ext == "elf" or "ELF" in f.get_type()):
-            static.update(ELF(f.file_path).run())
->>>>>>> 2164afcf
             static["keys"] = f.get_keys()
 
         if package == "exe" or ext == "exe" or "PE32" in f.get_type():
