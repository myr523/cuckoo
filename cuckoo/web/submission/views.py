# Copyright (C) 2010-2013 Claudio Guarnieri.
# Copyright (C) 2014-2017 Cuckoo Foundation.
# This file is part of Cuckoo Sandbox - http://www.cuckoosandbox.org
# See the file 'docs/LICENSE' for copying permission.

import os

from django.conf import settings
from django.core.exceptions import ObjectDoesNotExist

from cuckoo.common.config import Config, parse_options, emit_options
from cuckoo.common.files import Files
from cuckoo.common.mongo import mongo
from cuckoo.core.database import Database
from cuckoo.core.rooter import vpns
from cuckoo.misc import cwd
from cuckoo.web.bin.utils import view_error, render_template
from cuckoo.web.controllers.analysis.routes import AnalysisRoutes

cfg = Config(file_name="routing")

def force_int(value):
    try:
        value = int(value)
    except:
        value = 0
    finally:
        return value

<<<<<<< HEAD
def dropped_filepath(task_id, sha1):
    record = mongo.db.analysis.find_one(
        {
            "info.id": int(task_id),
            "dropped.sha1": sha1,
        }
    )

    if not record:
        raise ObjectDoesNotExist

    for dropped in record["dropped"]:
        if dropped["sha1"] == sha1:
            return dropped["path"]

    raise ObjectDoesNotExist
=======
>>>>>>> 55bb75f1

def render_index(request, kwargs={}):
    files = os.listdir(cwd("analyzer", "windows", "modules", "packages"))

    packages = []
    for name in files:
        name = os.path.splitext(name)[0]
        if name == "__init__":
            continue

        packages.append(name)

    # Prepare a list of VM names, description label based on tags.
    machines = []
    for machine in Database().list_machines():
        tags = []
        for tag in machine.tags:
            tags.append(tag.name)

        if tags:
            label = machine.label + ": " + ", ".join(tags)
        else:
            label = machine.label

        machines.append((machine.label, label))

    # Prepend ALL/ANY options.
    machines.insert(0, ("", "First available"))
    machines.insert(1, ("all", "All"))

    values = {
        "packages": sorted(packages),
        "machines": machines,
        "vpns": vpns.values(),
        "route": cfg.routing.route,
        "internet": cfg.routing.internet,
        "inetsim": cfg.routing.inetsim,
        "tor": cfg.routing.tor,
    }

    values.update(kwargs)
    return render_template(request, "submission/index.html", **values)

def index(request, task_id=None, sha1=None):
    if request.method == "GET":
        return render_index(request)

    package = request.POST.get("package", "")
    timeout = force_int(request.POST.get("timeout"))
    options = request.POST.get("options", "")
    priority = force_int(request.POST.get("priority"))
    machine = request.POST.get("machine", "")
    custom = request.POST.get("custom", "")
    memory = bool(request.POST.get("memory", False))
    enforce_timeout = bool(request.POST.get("enforce_timeout", False))
    tags = request.POST.get("tags", None)

    options = parse_options(options)

    # The following POST fields take precedence over the options field.
    if request.POST.get("route"):
        options["route"] = request.POST.get("route")

    if request.POST.get("free"):
        options["free"] = "yes"

    if request.POST.get("process_memory"):
        options["procmemdump"] = "yes"

    if request.POST.get("services"):
        options["services"] = "yes"

    if not request.POST.get("human"):
        options["human"] = "0"

    db = Database()
    task_ids = []
    task_machines = []

    if machine.lower() == "all":
        for entry in db.list_machines():
            task_machines.append(entry.label)
    else:
        task_machines.append(machine)

    # In case of resubmitting a file.
    if request.POST.get("category") == "file":
        task = Database().view_task(task_id)

        for entry in task_machines:
            task_id = db.add_path(file_path=task.target,
                                  package=package,
                                  timeout=timeout,
                                  options=emit_options(options),
                                  priority=priority,
                                  machine=entry,
                                  custom=custom,
                                  memory=memory,
                                  enforce_timeout=enforce_timeout,
                                  tags=tags)
            if task_id:
                task_ids.append(task_id)

    elif request.FILES.getlist("sample"):
        samples = request.FILES.getlist("sample")
        for sample in samples:
            # Error if there was only one submitted sample and it's empty.
            # But if there are multiple and one was empty, just ignore it.
            if not sample.size:
                if len(samples) != 1:
                    continue

                return view_error(request, "You uploaded an empty file.")
            elif sample.size > settings.MAX_UPLOAD_SIZE:
                return view_error(request,
                                  "You uploaded a file that exceeds that maximum allowed upload size.")

            # Moving sample from django temporary file to Cuckoo temporary
            # storage to let it persist between reboot (if user like to
            # configure it in that way).
            path = Files.temp_named_put(sample.read(), sample.name)

            for entry in task_machines:
                task_id = db.add_path(file_path=path,
                                      package=package,
                                      timeout=timeout,
                                      options=emit_options(options),
                                      priority=priority,
                                      machine=entry,
                                      custom=custom,
                                      memory=memory,
                                      enforce_timeout=enforce_timeout,
                                      tags=tags)
                if task_id:
                    task_ids.append(task_id)

    # When submitting a dropped file.
    elif request.POST.get("category") == "dropped_file":
        filepath = dropped_filepath(task_id, sha1)

        for entry in task_machines:
            task_id = db.add_path(file_path=filepath,
                                  package=package,
                                  timeout=timeout,
                                  options=emit_options(options),
                                  priority=priority,
                                  machine=entry,
                                  custom=custom,
                                  memory=memory,
                                  enforce_timeout=enforce_timeout,
                                  tags=tags)
            if task_id:
                task_ids.append(task_id)

    else:
        url = request.POST.get("url").strip()
        if not url:
            return view_error(request, "You specified an invalid URL!")

        for entry in task_machines:
            task_id = db.add_url(url=url,
                                 package=package,
                                 timeout=timeout,
                                 options=emit_options(options),
                                 priority=priority,
                                 machine=entry,
                                 custom=custom,
                                 memory=memory,
                                 enforce_timeout=enforce_timeout,
                                 tags=tags)
            if task_id:
                task_ids.append(task_id)

    tasks_count = len(task_ids)
    if tasks_count > 0:
        return render_template(request, "submission/complete.html", **{
            "tasks": task_ids,
            "tasks_count": tasks_count,
            "baseurl": request.build_absolute_uri('/')[:-1],
        })
    else:
        return view_error(request, "Error adding task to Cuckoo's database.")

def status(request, task_id):
    task = Database().view_task(task_id)
    if not task:
        return view_error(request, "The specified task doesn't seem to exist.")
    if task.status == "reported":
        return AnalysisRoutes.redirect_default(request, task_id)

    return render_template(request, "submission/status.html",
                           status=task.status, task_id=task_id)

def resubmit(request, task_id):
    task = Database().view_task(task_id)

    if request.method == "POST":
        return index(request, task_id)

    if not task:
        return view_error(request, "No Task found with this ID")

    if task.category == "file":
        return render_index(request, {
            "sample_id": task.sample_id,
            "file_name": os.path.basename(task.target),
            "resubmit": "file",
            "options": emit_options(task.options),
        })
    elif task.category == "url":
        return render_index(request, {
            "url": task.target,
            "resubmit": "URL",
            "options": emit_options(task.options),
        })

def submit_dropped(request, task_id, sha1):
    if request.method == "POST":
        return index(request, task_id, sha1)

    task = Database().view_task(task_id)
    if not task:
        return view_error(request, "No Task found with this ID")

    filepath = dropped_filepath(task_id, sha1)
    return render_index(request, {
        "file_name": os.path.basename(filepath),
        "resubmit": "file",
        "dropped_file": True,
        "options": emit_options(task.options),
    })<|MERGE_RESOLUTION|>--- conflicted
+++ resolved
@@ -26,26 +26,6 @@
         value = 0
     finally:
         return value
-
-<<<<<<< HEAD
-def dropped_filepath(task_id, sha1):
-    record = mongo.db.analysis.find_one(
-        {
-            "info.id": int(task_id),
-            "dropped.sha1": sha1,
-        }
-    )
-
-    if not record:
-        raise ObjectDoesNotExist
-
-    for dropped in record["dropped"]:
-        if dropped["sha1"] == sha1:
-            return dropped["path"]
-
-    raise ObjectDoesNotExist
-=======
->>>>>>> 55bb75f1
 
 def render_index(request, kwargs={}):
     files = os.listdir(cwd("analyzer", "windows", "modules", "packages"))
