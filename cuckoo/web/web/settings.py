--- conflicted
+++ resolved
@@ -6,16 +6,12 @@
 import os
 import sys
 
-<<<<<<< HEAD
+from django.template.base import TemplateSyntaxError
+
 from cuckoo.common.colors import red
 from cuckoo.common.elastic import elastic
 from cuckoo.common.mongo import mongo
 from cuckoo.core.startup import init_rooter, init_routing
-=======
-from django.template.base import TemplateSyntaxError
-
-from cuckoo.common.config import Config
->>>>>>> 55bb75f1
 from cuckoo.misc import cwd, decide_cwd
 
 if cwd(root=True) is None:
