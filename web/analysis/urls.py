# Copyright (C) 2010-2013 Claudio Guarnieri.
# Copyright (C) 2014-2016 Cuckoo Foundation.
# This file is part of Cuckoo Sandbox - http://www.cuckoosandbox.org
# See the file "docs/LICENSE" for copying permission.

from . import views
from django.conf.urls import url
from controllers.analysis.routes import AnalysisRoutes
from controllers.analysis.api import AnalysisApi

urlpatterns = [
    url(r"^$", AnalysisRoutes.recent, name='analysis/recent'),
    url(r"^(?P<task_id>\d+)/export/$", AnalysisRoutes.export_analysis, name='analysis/export'),
    url(r"^(?P<task_id>\d+)/(?P<page>\w+)/$", AnalysisRoutes.analysis, name='analysis'),
    url(r"^(?P<task_id>\d+)/(?P<page>\w+)/$", AnalysisRoutes.analysis, name='api'),
    url(r"^latest/$", views.latest_report),
    url(r"^remove/(?P<task_id>\d+)/$", views.remove),
    url(r"^chunk/(?P<task_id>\d+)/(?P<pid>\d+)/(?P<pagenum>\d+)/$", views.chunk),
    url(r"^filtered/(?P<task_id>\d+)/(?P<pid>\d+)/(?P<category>\w+)/$", views.filtered_chunk),
    url(r"^search/(?P<task_id>\d+)/$", views.search_behavior),
    url(r"^search/$", views.search),
    url(r"^pending/$", views.pending),
    url(r"^(?P<task_id>\d+)/pcapstream/(?P<conntuple>[.,\w]+)/$", views.pcapstream),
    url(r"^moloch"
        r"/(?P<ip>[\d\.]+)?/(?P<host>[ a-zA-Z0-9-_\.]+)?"
        r"/(?P<src_ip>[a-zA-Z0-9\.]+)?/(?P<src_port>\d+|None)?"
        r"/(?P<dst_ip>[a-zA-Z0-9\.]+)?/(?P<dst_port>\d+|None)?"
        r"/(?P<sid>\d+)?",
        views.moloch),
    url(r"^(?P<task_id>\d+)/export/$", views.export_analysis),
    url(r"^import/$", views.import_analysis),
<<<<<<< HEAD
    url(r"^(?P<task_id>\d+)/reboot/$", views.reboot_analysis),
=======
    url(r"^api/recent/$", AnalysisApi.recent),
>>>>>>> 69e412a5
]<|MERGE_RESOLUTION|>--- conflicted
+++ resolved
@@ -29,9 +29,6 @@
         views.moloch),
     url(r"^(?P<task_id>\d+)/export/$", views.export_analysis),
     url(r"^import/$", views.import_analysis),
-<<<<<<< HEAD
     url(r"^(?P<task_id>\d+)/reboot/$", views.reboot_analysis),
-=======
     url(r"^api/recent/$", AnalysisApi.recent),
->>>>>>> 69e412a5
 ]