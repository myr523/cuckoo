--- conflicted
+++ resolved
@@ -563,15 +563,10 @@
         # Handle any values that require post-processing (via external functions).
         if "post_processing" in parameter_mapping_dict:
             parameter_value = globals()[parameter_mapping_dict["post_processing"]](parameter_value)
-<<<<<<< HEAD
+
         # Handle the actual element value
         if "associated_object_element" in parameter_mapping_dict and parameter_mapping_dict["associated_object_element"]:
             # Handle simple (non-nested) elements
-=======
-        # Handle the actual element value.
-        if parameter_mapping_dict["associated_object_element"]:
-            # Handle simple (non-nested) elements.
->>>>>>> 05f6d3fd
             if "/" not in parameter_mapping_dict["associated_object_element"]:
                 associated_object_dict["properties"][parameter_mapping_dict["associated_object_element"].lower()] = parameter_value
             # Handle complex (nested) elements.
@@ -581,14 +576,10 @@
                     associated_object_dict["properties"][split_elements[0].lstrip("list__").lower()] = [self.createNestedDict(split_elements[1:], parameter_value)]
                 else:
                     associated_object_dict["properties"][split_elements[0].lower()] = self.createNestedDict(split_elements[1:], parameter_value)
-<<<<<<< HEAD
         # Corner case for some Registry Keys
         else:
             associated_object_dict["properties"] = parameter_value
         # Set any "forced" properties that should be set alongside the current
-=======
-        # Set any "forced" properties that should be set alongside the current.
->>>>>>> 05f6d3fd
         if "forced" in parameter_mapping_dict:
             self.processAssociatedObject(parameter_mapping_dict["forced"], parameter_mapping_dict["forced"]["value"], associated_object_dict)
         # Finally, set the XSI type if it has not been set already.
